--- conflicted
+++ resolved
@@ -219,25 +219,6 @@
     def on_created(self, event):
         """Watchdog counts a new file in a folder it is watching as a new file"""
         """This will add a file which is added to the watchfolder to the creates and the info file."""
-<<<<<<< HEAD
-        print ("seen a new file\n\n\n\n\n\n\n\n\n\n")
-        if (event.src_path.endswith(".fastq") or event.src_path.endswith(".fastq.gz")):
-            self.creates[event.src_path] = time.time()
-
-    def on_modified(self, event):
-        if (event.src_path.endswith(".fastq") or event.src_path.endswith(".fastq.gz")):
-            self.creates[event.src_path] = time.time()
-
-    def on_moved(self, event):
-        print ("seen a file move\n\n\n\n\n\n\n\n\n\n")
-        """Watchdog considers a file which is moved within its domain to be a move"""
-        """When a file is moved, we just want to update its location in the master dictionary."""
-        if (event.dest_path.endswith(".fastq") or event.dest_path.endswith(".fastq.gz")):
-            print("seen a fastq file move")
-
-    def on_deleted(self, event):
-        print("On Deleted Called", event.src_path)
-=======
         # if (event.src_path.endswith(".fastq") or event.src_path.endswith(".fastq.gz")):
         #     self.creates[event.src_path] = time.time()
 
@@ -249,5 +230,4 @@
         # counter = 0
         # for line in f:
         #     log.info("{} - {}".format(event.src_path, counter))
-        #     counter = counter + 1
->>>>>>> 9a804fa9
+        #     counter = counter + 1