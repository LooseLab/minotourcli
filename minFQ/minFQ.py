--- conflicted
+++ resolved
@@ -5,91 +5,6 @@
 import time
 import curses
 
-<<<<<<< HEAD
-
-dstRPC = "rpc"
-
-OPER = platform.system()
-
-### We're going to force the replacement of the RPC each time minFQ is running.
-
-if os.path.exists(os.path.join(root_directory, "rpc")):
-    print("Removing previous RPC.")
-    shutil.rmtree(os.path.join(root_directory, "rpc"))
-
-
-if OPER == "Windows":
-    RPCPATH = os.path.join(
-        "ont-python", "Lib", "site-packages", "minknow", "rpc"
-    )
-else:
-    RPCPATH = os.path.join(
-        "ont-python", "lib", "python2.7", "site-packages", "minknow", "rpc"
-    )
-
-
-if not os.path.exists(os.path.join(root_directory, "rpc")):
-    os.makedirs(os.path.join(root_directory, "rpc"))
-if os.path.isfile(os.path.join(root_directory, "rpc", "__init__.py")):
-    RPC_SUPPORT = True
-    from minknowconnection import MinknowConnectRPC
-
-    print("RPC Available")
-    pass
-else:
-    print("No RPC")
-    if OPER == "Darwin":
-        minknowbase = os.path.join(
-            os.sep, "Applications", "MinKNOW.app", "Contents", "Resources"
-        )
-    elif OPER == "Linux":
-        if Path("/opt/ont/minknow").exists():
-            minknowbase = os.path.join(os.sep, "opt", "ont", "minknow")
-        else:
-            minknowbase = os.path.join(os.sep, "opt", "ont", "MinKNOW")
-    elif OPER == "Windows":
-        minknowbase = os.path.join(
-            os.sep, "Program Files", "OxfordNanopore", "MinKNOW"
-        )
-    else:
-        print("Not configured for {} yet. Sorry.".format(OPER))
-        sys.exit()
-    sourceRPC = os.path.join(minknowbase, RPCPATH)
-
-    if os.path.exists(sourceRPC):
-
-        copyfiles(sourceRPC, dstRPC, "*.py", "rpc")
-        RPC_SUPPORT = True
-        from minknowconnection import MinknowConnectRPC
-
-        print("RPC Configured")
-
-    else:
-
-        RPC_SUPPORT = False
-        print(
-            "Can not find MinKnow on this computer. You can use this client to process Fastq files, but not to monitor the sequencing process."
-        )
-
-sys.path.insert(0, os.path.join(root_directory, "rpc"))
-
-from fastqutils import FastqHandler
-from minknowcontrolutils import HelpTheMinion
-import configargparse
-from watchdog.observers.polling import PollingObserver as Observer
-
-from minotourapi import MinotourAPI
-
-CLIENT_VERSION = "1.0"
-
-
-def up(lines=1):
-    clearline = "\033[2K"  # clear a line
-    upline = "\033[1A"  # Move cursor up a line
-    for _ in range(lines):
-        sys.stdout.write(upline)
-        sys.stdout.write(clearline)
-=======
 from minFQ.minknow_connection import MinionManager
 from minFQ.fastq_handler import FastqHandler
 import configargparse
@@ -269,7 +184,6 @@
         print(repr(e))
         print("Exiting - Will take a few seconds to close threads.")
         sys.exit(0)
->>>>>>> 64dbd79a
 
 
 def main():
